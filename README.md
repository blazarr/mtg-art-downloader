# MTG Art Downloader
Mass download MTG card arts using MTGPics with Scryfall as a backup source, downloaded images are named according to their card name with the artist in parenthesis, set code in brackets. Arts from mtgpics are put in one folder, scryfall art crops in another folder. If any cards couldn't be found from either source a "failed.txt" is populated with names of the missing cards so you can manually look for them.

<<<<<<< HEAD
=======
<p align="center">
  <a href="https://discord.gg/3kXw2qQwRH">
    <img alt="Discord" src="https://img.shields.io/discord/889831317066358815?label=Discord&style=plastic">
  </a>
  <img alt="GitHub" src="https://img.shields.io/github/license/MrTeferi/MTG-Art-Downloader?color=1082C2&style=plastic">
  <a href="https://github.com/MrTeferi/MTG-Art-Downloader/releases">
    <img alt="GitHub all releases" src="https://img.shields.io/github/downloads/MrTeferi/MTG-Art-Downloader/total?style=plastic">
  </a>
  <img alt="Python" src="https://img.shields.io/badge/python-3.5%2B-yellow?style=plastic">
</p>

>>>>>>> bfa4f4f9
# Setup - Executable Release
- Download the latest release
- Make a copy of this google sheet document on your account: https://docs.google.com/spreadsheets/d/1QnVoQ1gvz1N4TKnkJJ44_FHomy0gNoxZlaPSkua4Rmk (optional)

# Setup - Python Version
- Python 3
- pip install -r requirements.txt (python dependencies)
- Make a copy of this google sheet document on your account: https://docs.google.com/spreadsheets/d/1Gss4pwJZL_WzjNVFx6uDAviu1gpJdfN1fQUHbwNJl2o (optional)
- "python find.py" to run

# How to use with a Decklist
- Paste a decklist into the cards.txt file in the working directory of MTG Art Downloader
- Run the downloader, choose option 1

# How to use with Google Sheet Script
- Open up your copy of the "MTG Art Downloader Script" google sheet
- In the FX for box A2 you can customize arguments for what cards you want to pull using the first variable, for example choose a given set, a given rarity (or range of rarities). Don't change the second variable, those are the columns that are generated. You can read more about arguments for this scryfall script here: https://github.com/scryfall/google-sheets
- Once your comfortable with the scryfall arguments, press enter and watch it populate. Copy the right most column.
- Paste those rows into the "detailed.txt" file in the MTG Art Downloader directory, hit save.
- Run the downloader, choose option 2. 

# Config.ini
- You can rename the download folders
- You can choose whether to download all available arts or only one art
- You can choose whether to ignore fullarts (supported only when download all is enabled)
- You can choose whether to download scryfall arts as a fallback<|MERGE_RESOLUTION|>--- conflicted
+++ resolved
@@ -1,8 +1,7 @@
+- You can choose whether to download scryfall arts as a fallback
 # MTG Art Downloader
 Mass download MTG card arts using MTGPics with Scryfall as a backup source, downloaded images are named according to their card name with the artist in parenthesis, set code in brackets. Arts from mtgpics are put in one folder, scryfall art crops in another folder. If any cards couldn't be found from either source a "failed.txt" is populated with names of the missing cards so you can manually look for them.
 
-<<<<<<< HEAD
-=======
 <p align="center">
   <a href="https://discord.gg/3kXw2qQwRH">
     <img alt="Discord" src="https://img.shields.io/discord/889831317066358815?label=Discord&style=plastic">
@@ -14,7 +13,6 @@
   <img alt="Python" src="https://img.shields.io/badge/python-3.5%2B-yellow?style=plastic">
 </p>
 
->>>>>>> bfa4f4f9
 # Setup - Executable Release
 - Download the latest release
 - Make a copy of this google sheet document on your account: https://docs.google.com/spreadsheets/d/1QnVoQ1gvz1N4TKnkJJ44_FHomy0gNoxZlaPSkua4Rmk (optional)
